<!--
  ~ Copyright LWJGL. All rights reserved.
  ~ License terms: https://www.lwjgl.org/license
  -->

<!--
Defines which library bindings will be build with LWJGL.

This script is included in /config/build-definitions.xml.
-->
<project name="bindings" basedir="../" xmlns:if="ant:if" xmlns:unless="ant:unless">

    <property name="binding.DISABLE_CHECKS" value="false"/>

    <!-- // ========== BINDING FLAGS ======== // -->

    <property name="binding.assimp" value="true"/>
    <condition property="binding.bgfx" value="false" else="true">
        <and>
            <isset property="platform.windows"/>
            <isset property="build.arch.arm"/>
        </and>
    </condition>
    <property name="binding.bullet" value="false"/>
    <property name="binding.cuda" value="true"/>
    <property name="binding.driftfx" value="true"/>
    <property name="binding.egl" value="true"/>
    <property name="binding.glfw" value="true"/>
    <property name="binding.jawt" value="true"/>
    <property name="binding.jemalloc" value="true"/>
    <property name="binding.libdivide" value="true"/>
    <property name="binding.llvm" value="true"/>
    <property name="binding.lmdb" value="true"/>
    <property name="binding.lz4" value="true"/>
    <condition property="binding.meow" value="true" else="false">
        <or>
            <not><isset property="build.arch.arm"/></not>
            <isset property="build.arch.arm64"/>
        </or>
    </condition>
    <property name="binding.meshoptimizer" value="true"/>
    <property name="binding.nanovg" value="true"/>
    <property name="binding.nfd" value="true"/>
    <property name="binding.nuklear" value="true"/>
    <property name="binding.odbc" value="true"/>
    <property name="binding.openal" value="true"/>
    <property name="binding.opencl" value="true"/>
    <property name="binding.opengl" value="true"/>
    <property name="binding.opengles" value="true"/>
<<<<<<< HEAD
    <condition property="binding.openvr" value="true" else="false"><isset property="notARM"/></condition>
    <property name="binding.openxr" value="true"/>
=======
    <condition property="binding.openvr" value="false" else="true"><isset property="build.arch.arm"/></condition>
>>>>>>> e4a6cc86
    <property name="binding.opus" value="true"/>
    <property name="binding.par" value="true"/>
    <property name="binding.remotery" value="true"/>
    <property name="binding.rpmalloc" value="true"/>
    <property name="binding.shaderc" value="true"/>
    <property name="binding.spvc" value="true"/>
    <condition property="binding.sse" value="false" else="true"><isset property="build.arch.arm"/></condition>
    <property name="binding.stb" value="true"/>
    <property name="binding.tinyexr" value="true"/>
    <property name="binding.tinyfd" value="true"/>
    <condition property="binding.tootle" value="false" else="true"><isset property="build.arch.arm"/></condition>
    <property name="binding.vma" value="true"/>
    <property name="binding.vulkan" value="true"/>
    <property name="binding.xxhash" value="true"/>
    <property name="binding.yoga" value="true"/>
    <property name="binding.zstd" value="true"/>

    <!-- TODO: automate -->
    <property name="java-only.binding.cuda" value="true"/>
    <property name="java-only.binding.egl" value="true"/>
    <property name="java-only.binding.jawt" value="true"/>
    <property name="java-only.binding.odbc" value="true"/>
    <property name="java-only.binding.opencl" value="true"/>

    <!-- Set the path to the Oculus SDK to enable. -->
    <!-- TODO: add headers in here -->
    <property name="OCULUS_SDK_PATH" location="../OculusSDK" relative="false"/>
    <condition property="binding.ovr" value="true" else="false">
        <and>
            <isset property="OCULUS_SDK_PATH"/>
            <available file="${OCULUS_SDK_PATH}/LibOVR/Include/OVR_CAPI.h"/>
            <not><isset property="build.arch.arm"/></not>
        </and>
    </condition>

    <!-- // ================================ // -->

    <macrodef name="forEachBinding">
        <element name="body" implicit="yes"/>
        <sequential>
            <parallel threadsPerProcessor="1">
                <sequential if:true="${binding.assimp}"><local name="module"/><property name="module" value="assimp"/><body/></sequential>
                <sequential if:true="${binding.bullet}"><local name="module"/><property name="module" value="bullet"/><body/></sequential>
                <sequential if:true="${binding.bgfx}"><local name="module"/><property name="module" value="bgfx"/><body/></sequential>
                <sequential if:true="${binding.cuda}"><local name="module"/><property name="module" value="cuda"/><body/></sequential>
                <sequential if:true="${binding.driftfx}"><local name="module"/><property name="module" value="driftfx"/><body/></sequential>
                <sequential if:true="${binding.egl}"><local name="module"/><property name="module" value="egl"/><body/></sequential>
                <sequential if:true="${binding.glfw}"><local name="module"/><property name="module" value="glfw"/><body/></sequential>
                <sequential if:true="${binding.jawt}"><local name="module"/><property name="module" value="jawt"/><body/></sequential>
                <sequential if:true="${binding.jemalloc}"><local name="module"/><property name="module" value="jemalloc"/><body/></sequential>
                <sequential if:true="${binding.libdivide}"><local name="module"/><property name="module" value="libdivide"/><body/></sequential>
                <sequential if:true="${binding.llvm}"><local name="module"/><property name="module" value="llvm"/><body/></sequential>
                <sequential if:true="${binding.lmdb}"><local name="module"/><property name="module" value="lmdb"/><body/></sequential>
                <sequential if:true="${binding.lz4}"><local name="module"/><property name="module" value="lz4"/><body/></sequential>
                <sequential if:true="${binding.meow}"><local name="module"/><property name="module" value="meow"/><body/></sequential>
                <sequential if:true="${binding.meshoptimizer}"><local name="module"/><property name="module" value="meshoptimizer"/><body/></sequential>
                <sequential if:true="${binding.nanovg}"><local name="module"/><property name="module" value="nanovg"/><body/></sequential>
                <sequential if:true="${binding.nfd}"><local name="module"/><property name="module" value="nfd"/><body/></sequential>
                <sequential if:true="${binding.nuklear}"><local name="module"/><property name="module" value="nuklear"/><body/></sequential>
                <sequential if:true="${binding.odbc}"><local name="module"/><property name="module" value="odbc"/><body/></sequential>
                <sequential if:true="${binding.openal}"><local name="module"/><property name="module" value="openal"/><body/></sequential>
                <sequential if:true="${binding.opencl}"><local name="module"/><property name="module" value="opencl"/><body/></sequential>
                <sequential if:true="${binding.opengl}"><local name="module"/><property name="module" value="opengl"/><body/></sequential>
                <sequential if:true="${binding.opengles}"><local name="module"/><property name="module" value="opengles"/><body/></sequential>
                <sequential if:true="${binding.openvr}"><local name="module"/><property name="module" value="openvr"/><body/></sequential>
                <sequential if:true="${binding.openxr}"><local name="module"/><property name="module" value="openxr"/><body/></sequential>
                <sequential if:true="${binding.opus}"><local name="module"/><property name="module" value="opus"/><body/></sequential>
                <sequential if:true="${binding.ovr}"><local name="module"/><property name="module" value="ovr"/><body/></sequential>
                <sequential if:true="${binding.par}"><local name="module"/><property name="module" value="par"/><body/></sequential>
                <sequential if:true="${binding.remotery}"><local name="module"/><property name="module" value="remotery"/><body/></sequential>
                <sequential if:true="${binding.rpmalloc}"><local name="module"/><property name="module" value="rpmalloc"/><body/></sequential>
                <sequential if:true="${binding.shaderc}"><local name="module"/><property name="module" value="shaderc"/><body/></sequential>
                <sequential if:true="${binding.spvc}"><local name="module"/><property name="module" value="spvc"/><body/></sequential>
                <sequential if:true="${binding.sse}"><local name="module"/><property name="module" value="sse"/><body/></sequential>
                <sequential if:true="${binding.stb}"><local name="module"/><property name="module" value="stb"/><body/></sequential>
                <sequential if:true="${binding.tinyexr}"><local name="module"/><property name="module" value="tinyexr"/><body/></sequential>
                <sequential if:true="${binding.tinyfd}"><local name="module"/><property name="module" value="tinyfd"/><body/></sequential>
                <sequential if:true="${binding.tootle}"><local name="module"/><property name="module" value="tootle"/><body/></sequential>
                <sequential if:true="${binding.vma}"><local name="module"/><property name="module" value="vma"/><body/></sequential>
                <sequential if:true="${binding.vulkan}"><local name="module"/><property name="module" value="vulkan"/><body/></sequential>
                <sequential if:true="${binding.xxhash}"><local name="module"/><property name="module" value="xxhash"/><body/></sequential>
                <sequential if:true="${binding.yoga}"><local name="module"/><property name="module" value="yoga"/><body/></sequential>
                <sequential if:true="${binding.zstd}"><local name="module"/><property name="module" value="zstd"/><body/></sequential>
            </parallel>
        </sequential>
    </macrodef>

    <macrodef name="forEachModule">
        <element name="body" implicit="yes"/>
        <sequential>
            <sequential>
                <local name="module"/><property name="module" value="core"/>
                <body/>
            </sequential>
            <forEachBinding>
                <body/>
            </forEachBinding>
        </sequential>
    </macrodef>

</project><|MERGE_RESOLUTION|>--- conflicted
+++ resolved
@@ -47,12 +47,8 @@
     <property name="binding.opencl" value="true"/>
     <property name="binding.opengl" value="true"/>
     <property name="binding.opengles" value="true"/>
-<<<<<<< HEAD
-    <condition property="binding.openvr" value="true" else="false"><isset property="notARM"/></condition>
     <property name="binding.openxr" value="true"/>
-=======
     <condition property="binding.openvr" value="false" else="true"><isset property="build.arch.arm"/></condition>
->>>>>>> e4a6cc86
     <property name="binding.opus" value="true"/>
     <property name="binding.par" value="true"/>
     <property name="binding.remotery" value="true"/>
